# Build Stage
FROM node:18.2.0 AS build-step
WORKDIR /build
COPY . .

# Install dependencies
RUN yarn install

# Copy environment variables file if it doesn't exist
RUN test -e .env || cp .env.example .env

<<<<<<< HEAD
ARG VITE_USE_RELATIVE_BASE_URL VITE_DOCS_QA_STANDALONE_PATH VITE_QA_FOUNDRY_URL
ARG VITE_USE_LOCAL
=======
ARG VITE_USE_RELATIVE_BASE_URL
ARG VITE_DOCS_QA_STANDALONE_PATH
ARG VITE_QA_FOUNDRY_URL
>>>>>>> 7174901a
ENV VITE_USE_RELATIVE_BASE_URL=${VITE_USE_RELATIVE_BASE_URL} \
    VITE_DOCS_QA_STANDALONE_PATH=${VITE_DOCS_QA_STANDALONE_PATH}
RUN if [ -n "$VITE_QA_FOUNDRY_URL" ]; then \
    export VITE_QA_FOUNDRY_URL=${VITE_QA_FOUNDRY_URL}; \
    fi
RUN if [ -n "$VITE_USE_LOCAL" ]; then \
    export VITE_USE_LOCAL=${VITE_USE_LOCAL}; \
    fi

# Build the project
RUN yarn build

# Production Stage
FROM node:18.2.0 AS production-stage
RUN npm install -g serve
WORKDIR /app
COPY --from=build-step /build/dist /app/dist

EXPOSE 5000
CMD ["serve", "-s", "dist", "-l", "5000"]<|MERGE_RESOLUTION|>--- conflicted
+++ resolved
@@ -9,14 +9,10 @@
 # Copy environment variables file if it doesn't exist
 RUN test -e .env || cp .env.example .env
 
-<<<<<<< HEAD
-ARG VITE_USE_RELATIVE_BASE_URL VITE_DOCS_QA_STANDALONE_PATH VITE_QA_FOUNDRY_URL
-ARG VITE_USE_LOCAL
-=======
 ARG VITE_USE_RELATIVE_BASE_URL
 ARG VITE_DOCS_QA_STANDALONE_PATH
 ARG VITE_QA_FOUNDRY_URL
->>>>>>> 7174901a
+ARG VITE_USE_LOCAL
 ENV VITE_USE_RELATIVE_BASE_URL=${VITE_USE_RELATIVE_BASE_URL} \
     VITE_DOCS_QA_STANDALONE_PATH=${VITE_DOCS_QA_STANDALONE_PATH}
 RUN if [ -n "$VITE_QA_FOUNDRY_URL" ]; then \
