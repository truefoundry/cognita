FROM node:18.2.0 AS build-step
WORKDIR /build
COPY . .
RUN yarn install
RUN test -e .env || cp .env.example .env
ARG VITE_USE_RELATIVE_BASE_URL VITE_DOCS_QA_STANDALONE_PATH VITE_QA_FOUNDRY_URL
ENV VITE_USE_RELATIVE_BASE_URL=${VITE_USE_RELATIVE_BASE_URL} \
<<<<<<< HEAD
    VITE_DOCS_QA_STANDALONE_PATH=${VITE_DOCS_QA_STANDALONE_PATH} \
    VITE_QA_FOUNDRY_URL=${VITE_QA_FOUNDRY_URL:-'/api'}
=======
    VITE_DOCS_QA_STANDALONE_PATH=${VITE_DOCS_QA_STANDALONE_PATH}
RUN if [ -n "$VITE_QA_FOUNDRY_URL" ]; then \
        export VITE_QA_FOUNDRY_URL=${VITE_QA_FOUNDRY_URL}; \
    fi
>>>>>>> 8f1998fd
RUN yarn build

FROM node:18.2.0 AS production-stage
RUN npm install -g serve
WORKDIR /app
COPY --from=build-step /build/dist /app/dist
EXPOSE 5000
CMD ["serve", "-s", "dist", "-l", "5000"]<|MERGE_RESOLUTION|>--- conflicted
+++ resolved
@@ -5,15 +5,10 @@
 RUN test -e .env || cp .env.example .env
 ARG VITE_USE_RELATIVE_BASE_URL VITE_DOCS_QA_STANDALONE_PATH VITE_QA_FOUNDRY_URL
 ENV VITE_USE_RELATIVE_BASE_URL=${VITE_USE_RELATIVE_BASE_URL} \
-<<<<<<< HEAD
-    VITE_DOCS_QA_STANDALONE_PATH=${VITE_DOCS_QA_STANDALONE_PATH} \
-    VITE_QA_FOUNDRY_URL=${VITE_QA_FOUNDRY_URL:-'/api'}
-=======
     VITE_DOCS_QA_STANDALONE_PATH=${VITE_DOCS_QA_STANDALONE_PATH}
 RUN if [ -n "$VITE_QA_FOUNDRY_URL" ]; then \
         export VITE_QA_FOUNDRY_URL=${VITE_QA_FOUNDRY_URL}; \
     fi
->>>>>>> 8f1998fd
 RUN yarn build
 
 FROM node:18.2.0 AS production-stage
