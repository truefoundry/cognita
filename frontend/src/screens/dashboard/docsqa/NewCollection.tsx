--- conflicted
+++ resolved
@@ -72,16 +72,8 @@
       const params = {
         name: collectionName,
         embedder_config: {
-<<<<<<< HEAD
-          model_config: {
-            name: embeddingModel.name,
-            type: embeddingModel.type,
-            // TODO: pass parameters?
-          },
-=======
           name: embeddingModel.name,
           type: 'embedding',
->>>>>>> 20bffec1
         },
         associated_data_sources: [
           {
