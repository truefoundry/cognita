from fastapi import HTTPException, Body
from langchain.chains import RetrievalQA
from langchain.chains.question_answering import load_qa_chain
from langchain.prompts import PromptTemplate
from langchain.schema.vectorstore import VectorStoreRetriever
<<<<<<< HEAD
from servicefoundry.langchain import TrueFoundryChat
=======
>>>>>>> 3954fd24

from backend.logger import logger
from backend.modules.embedder.embedder import get_embedder
from backend.modules.metadata_store.client import METADATA_STORE_CLIENT
from backend.modules.query_controllers.default.types import DefaultQueryInput, DEFAULT_QUERY
from backend.modules.vector_db.client import VECTOR_STORE_CLIENT
from backend.server.decorators import post, query_controller

from langchain_community.chat_models.ollama import ChatOllama
from langchain_openai.chat_models import ChatOpenAI
from langchain.retrievers import ContextualCompressionRetriever
from backend.modules.reranker import MxBaiReranker


@query_controller()
class DefaultQueryController:
    """
    Uses langchain retrieval qa to answer the query
    """

    @post("/answer")
    async def answer(self, request: DefaultQueryInput = Body(DEFAULT_QUERY)):
        """
        Sample answer method to answer the question using the context from the collection
        """
        try:
            # Get the vector store
            collection = METADATA_STORE_CLIENT.get_collection_by_name(
                request.collection_name
            )

            if collection is None:
                raise HTTPException(status_code=404, detail="Collection not found")

            vector_store = VECTOR_STORE_CLIENT.get_vector_store(
                collection_name=collection.name,
                embeddings=get_embedder(collection.embedder_config),
            )

<<<<<<< HEAD
            # Get the LLM
            llm = TrueFoundryChat(
                model=request.model_configuration.name,
            )
=======
            # If model provider is openai, use OpenAI Chat Model
            if request.model_configuration.provider == "openai":
                llm = ChatOpenAI(
                    model=request.model_configuration.name,
                    temperature=request.model_configuration.parameters.get("temperature", 0.1),
                    system="You are a question answering system. You answer question only based on the given context.",
                )
            # If model provider is ollama, use Ollama Chat Model
            elif request.model_configuration.provider == "ollama":
                llm = ChatOllama(
                    model=request.model_configuration.name,
                    temperature=request.model_configuration.parameters.get("temperature", 0.1),
                    system="You are a question answering system. You answer question only based on the given context.",
                )
            

>>>>>>> 3954fd24

            # Create the retriever using langchain VectorStoreRetriever
            retriever = VectorStoreRetriever(
                vectorstore=vector_store,
                search_type=request.retriever_config.get_search_type,
                search_kwargs=request.retriever_config.get_search_kwargs,
            )

            # Re-ranking
            compressor = MxBaiReranker(
                model="mixedbread-ai/mxbai-rerank-xsmall-v1",
                top_k=5,
            )
            
            compression_retriever = ContextualCompressionRetriever(
                base_compressor=compressor, base_retriever=retriever
            )


            DOCUMENT_PROMPT = PromptTemplate(
                input_variables=["page_content"],
                template="<document>{page_content}</document>",
            )
            QA_PROMPT = PromptTemplate(
                input_variables=["context", "question"],
                template=request.prompt_template,
            )

            # Create the QA chain
            qa = RetrievalQA(
                retriever=compression_retriever,
                combine_documents_chain=load_qa_chain(
                    llm=llm,
                    chain_type="stuff",
                    prompt=QA_PROMPT,
                    document_variable_name="context",
                    document_prompt=DOCUMENT_PROMPT,
                    verbose=True,
                ),
                return_source_documents=True,
                verbose=True,
            )

            # Get the answer
            logger.info(f"Request query: {request.query}")
            outputs = await qa.ainvoke({"query": request.query})

            return {
                "answer": outputs["result"],
                "docs": outputs.get("source_documents") or [],
            }
        except HTTPException as exp:
            raise exp
        except Exception as exp:
            logger.exception(exp)
            raise HTTPException(status_code=500, detail=str(exp))<|MERGE_RESOLUTION|>--- conflicted
+++ resolved
@@ -3,10 +3,7 @@
 from langchain.chains.question_answering import load_qa_chain
 from langchain.prompts import PromptTemplate
 from langchain.schema.vectorstore import VectorStoreRetriever
-<<<<<<< HEAD
 from servicefoundry.langchain import TrueFoundryChat
-=======
->>>>>>> 3954fd24
 
 from backend.logger import logger
 from backend.modules.embedder.embedder import get_embedder
@@ -46,12 +43,6 @@
                 embeddings=get_embedder(collection.embedder_config),
             )
 
-<<<<<<< HEAD
-            # Get the LLM
-            llm = TrueFoundryChat(
-                model=request.model_configuration.name,
-            )
-=======
             # If model provider is openai, use OpenAI Chat Model
             if request.model_configuration.provider == "openai":
                 llm = ChatOpenAI(
@@ -66,9 +57,11 @@
                     temperature=request.model_configuration.parameters.get("temperature", 0.1),
                     system="You are a question answering system. You answer question only based on the given context.",
                 )
-            
-
->>>>>>> 3954fd24
+            else:
+                # Get the LLM
+                llm = TrueFoundryChat(
+                    model=request.model_configuration.name,
+                )
 
             # Create the retriever using langchain VectorStoreRetriever
             retriever = VectorStoreRetriever(
