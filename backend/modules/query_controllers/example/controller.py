import asyncio
import json

import async_timeout
from fastapi import Body, HTTPException
from fastapi.responses import StreamingResponse
from langchain.prompts import PromptTemplate
from langchain.retrievers import ContextualCompressionRetriever, MultiQueryRetriever
from langchain.schema.vectorstore import VectorStoreRetriever
from langchain_core.language_models.chat_models import BaseChatModel
from langchain_core.output_parsers import StrOutputParser
from langchain_core.runnables import RunnableParallel, RunnablePassthrough

from backend.logger import logger
from backend.modules.metadata_store.client import get_client
from backend.modules.model_gateway.model_gateway import model_gateway
from backend.modules.query_controllers.example.payload import (
    QUERY_WITH_CONTEXTUAL_COMPRESSION_MULTI_QUERY_RETRIEVER_SIMILARITY_PAYLOAD,
    QUERY_WITH_CONTEXTUAL_COMPRESSION_RETRIEVER_PAYLOAD,
    QUERY_WITH_VECTOR_STORE_RETRIEVER_PAYLOAD,
)
from backend.modules.query_controllers.example.types import (
    GENERATION_TIMEOUT_SEC,
    ExampleQueryInput,
)

# from backend.modules.rerankers.reranker_svc import InfinityRerankerSvc
from backend.modules.vector_db.client import VECTOR_STORE_CLIENT
from backend.server.decorators import post, query_controller
from backend.types import Collection, ModelConfig

EXAMPLES = {
    "vector-store-similarity": QUERY_WITH_VECTOR_STORE_RETRIEVER_PAYLOAD,
    "contextual-compression-similarity": QUERY_WITH_CONTEXTUAL_COMPRESSION_RETRIEVER_PAYLOAD,
    "contextual-compression-multi-query-similarity": QUERY_WITH_CONTEXTUAL_COMPRESSION_MULTI_QUERY_RETRIEVER_SIMILARITY_PAYLOAD,
}


@query_controller("/basic-rag")
class BasicRAGQueryController:
    def _get_prompt_template(self, input_variables, template):
        """
        Get the prompt template
        """
        return PromptTemplate(input_variables=input_variables, template=template)

    def _format_docs(self, docs):
        formatted_docs = list()
        for doc in docs:
            doc.metadata.pop("image_b64", None)
            formatted_docs.append(
                {"page_content": doc.page_content, "metadata": doc.metadata}
            )
        return "\n\n".join([f"{doc['page_content']}" for doc in formatted_docs])

    def _format_docs_for_stream(self, docs):
        formatted_docs = list()
        for doc in docs:
            doc.metadata.pop("image_b64", None)
            formatted_docs.append(
                {"page_content": doc.page_content, "metadata": doc.metadata}
            )
        return formatted_docs

    def _get_llm(self, model_configuration: ModelConfig, stream=False) -> BaseChatModel:
        """
        Get the LLM
        """
        return model_gateway.get_llm_from_model_config(model_configuration, stream)

    async def _get_vector_store(self, collection_name: str):
        """
        Get the vector store for the collection
        """
        client = await get_client()
        collection = await client.aget_retrieve_collection_by_name(collection_name)
        if collection is None:
            raise HTTPException(status_code=404, detail="Collection not found")

        if not isinstance(collection, Collection):
            collection = Collection(**collection.dict())

        return VECTOR_STORE_CLIENT.get_vector_store(
            collection_name=collection.name,
            embeddings=model_gateway.get_embedder_from_model_config(
                model_name=collection.embedder_config.name
            ),
        )

    def _get_vector_store_retriever(self, vector_store, retriever_config):
        """
        Get the vector store retriever
        """
        return VectorStoreRetriever(
            vectorstore=vector_store,
            search_type=retriever_config.search_type,
            search_kwargs=retriever_config.search_kwargs,
        )

    def _get_contextual_compression_retriever(self, vector_store, retriever_config):
        """
        Get the contextual compression retriever
        """
        try:
            retriever = self._get_vector_store_retriever(vector_store, retriever_config)
            logger.info("Using MxBaiRerankerSmall th' service...")

            compressor = model_gateway.get_reranker_from_model_config(
                model_name=retriever_config.compressor_model_name,
                top_k=retriever_config.top_k,
            )
            compression_retriever = ContextualCompressionRetriever(
                base_compressor=compressor, base_retriever=retriever
            )

            return compression_retriever
        except Exception as e:
            logger.exception(f"Error in getting contextual compression retriever: {e}")
            raise HTTPException(
                status_code=500,
                detail="Error in getting contextual compression retriever",
            )

    def _get_multi_query_retriever(
        self, vector_store, retriever_config, retriever_type="vectorstore"
    ):
        """
        Get the multi query retriever
        """
        if retriever_type == "vectorstore":
            base_retriever = self._get_vector_store_retriever(
                vector_store, retriever_config
            )
        elif retriever_type == "contextual-compression":
            base_retriever = self._get_contextual_compression_retriever(
                vector_store, retriever_config
            )
        else:
            raise ValueError(f"Unknown retriever type `{retriever_type}`")

        return MultiQueryRetriever.from_llm(
            retriever=base_retriever,
            llm=self._get_llm(retriever_config.retriever_llm_configuration),
        )

    async def _get_retriever(self, vector_store, retriever_name, retriever_config):
        """
        Get the retriever
        """
        if retriever_name == "vectorstore":
            logger.debug(
                f"Using VectorStoreRetriever with {retriever_config.search_type} search"
            )
            retriever = self._get_vector_store_retriever(vector_store, retriever_config)

        elif retriever_name == "contextual-compression":
            logger.debug(
                f"Using ContextualCompressionRetriever with {retriever_config.search_type} search"
            )
            retriever = self._get_contextual_compression_retriever(
                vector_store, retriever_config
            )

        elif retriever_name == "multi-query":
            logger.debug(
                f"Using MultiQueryRetriever with {retriever_config.search_type} search"
            )
            retriever = self._get_multi_query_retriever(vector_store, retriever_config)

        elif retriever_name == "contextual-compression-multi-query":
            logger.debug(
                f"Using MultiQueryRetriever with {retriever_config.search_type} search and "
                f"retriever type as {retriever_name}"
            )
            retriever = self._get_multi_query_retriever(
                vector_store, retriever_config, retriever_type="contextual-compression"
            )

        else:
            raise HTTPException(status_code=404, detail="Retriever not found")
        return retriever

    async def _stream_answer(self, rag_chain, query):
        async with async_timeout.timeout(GENERATION_TIMEOUT_SEC):
            try:
                async for chunk in rag_chain.astream(query):
                    if "context" in chunk:
                        yield json.dumps(
                            {"docs": self._format_docs_for_stream(chunk["context"])}
                        )
<<<<<<< HEAD
                        await asyncio.sleep(0.5)
                    elif "answer" in chunk:
                        # print("Answer: ", chunk['answer'])
                        yield json.dumps({"answer": chunk["answer"]})
                        await asyncio.sleep(0.2)
=======
                    elif "answer" in chunk:
                        # print("Answer: ", chunk['answer'])
                        yield json.dumps({"answer": chunk["answer"]})
>>>>>>> 898af282

                yield json.dumps({"end": "<END>"})
                await asyncio.sleep(0.2)
            except asyncio.TimeoutError:
                raise HTTPException(status_code=504, detail="Stream timed out")

    @post("/answer")
    async def answer(
        self,
        request: ExampleQueryInput = Body(
            openapi_examples=EXAMPLES,
        ),
    ):
        """
        Sample answer method to answer the question using the context from the collection
        """
        try:
            # Get the vector store
            vector_store = await self._get_vector_store(request.collection_name)

            # Create the QA prompt templates
            QA_PROMPT = self._get_prompt_template(
                input_variables=["context", "question"],
                template=request.prompt_template,
            )

            # Get the LLM
            llm = self._get_llm(request.model_configuration, request.stream)

            # get retriever
            retriever = await self._get_retriever(
                vector_store=vector_store,
                retriever_name=request.retriever_name,
                retriever_config=request.retriever_config,
            )

            # Using LCEL
            rag_chain_from_docs = (
                RunnablePassthrough.assign(
                    context=(lambda x: self._format_docs(x["context"]))
                )
                | QA_PROMPT
                | llm
                | StrOutputParser()
            )

            rag_chain_with_source = RunnableParallel(
                {"context": retriever, "question": RunnablePassthrough()}
            ).assign(answer=rag_chain_from_docs)

            if request.stream:
                return StreamingResponse(
                    self._stream_answer(rag_chain_with_source, request.query),
                    media_type="text/event-stream",
                )

            else:
                outputs = await rag_chain_with_source.ainvoke(request.query)

                # Intermediate testing
                # Just the retriever
                # setup_and_retrieval = RunnableParallel({"context": retriever, "question": RunnablePassthrough()})
                # outputs = await setup_and_retrieval.ainvoke(request.query)
                # print(outputs)

                # Retriever and QA
                # outputs = await (setup_and_retrieval | QA_PROMPT).ainvoke(request.query)
                # print(outputs)

                # Retriever, QA and LLM
                # outputs = await (setup_and_retrieval | QA_PROMPT | llm).ainvoke(request.query)
                # print(outputs)

                return {
                    "answer": outputs["answer"],
                    "docs": outputs["context"] if outputs["context"] else [],
                }

        except HTTPException as exp:
            raise exp
        except Exception as exp:
            logger.exception(exp)
            raise HTTPException(status_code=500, detail=str(exp))


#######
# Streaming Client

# import httpx
# from httpx import Timeout

# from backend.modules.query_controllers.example.types import ExampleQueryInput

# payload = {
#   "collection_name": "pstest",
#   "query": "What are the features of Diners club black metal edition?",
#   "model_configuration": {
#     "name": "openai-devtest/gpt-3-5-turbo",
#     "parameters": {
#       "temperature": 0.1
#     },
#     "provider": "truefoundry"
#   },
#   "prompt_template": "Answer the question based only on the following context:\nContext: {context} \nQuestion: {question}",
#   "retriever_name": "vectorstore",
#   "retriever_config": {
#     "search_type": "similarity",
#     "search_kwargs": {
#       "k": 20
#     },
#     "filter": {}
#   },
#   "stream": True
# }

# data = ExampleQueryInput(**payload).dict()
# ENDPOINT_URL = 'http://localhost:8000/retrievers/example-app/answer'


# with httpx.stream('POST', ENDPOINT_URL, json=data, timeout=Timeout(5.0*60)) as r:
#     for chunk in r.iter_text():
#         print(chunk)
#######<|MERGE_RESOLUTION|>--- conflicted
+++ resolved
@@ -188,17 +188,9 @@
                         yield json.dumps(
                             {"docs": self._format_docs_for_stream(chunk["context"])}
                         )
-<<<<<<< HEAD
-                        await asyncio.sleep(0.5)
                     elif "answer" in chunk:
                         # print("Answer: ", chunk['answer'])
                         yield json.dumps({"answer": chunk["answer"]})
-                        await asyncio.sleep(0.2)
-=======
-                    elif "answer" in chunk:
-                        # print("Answer: ", chunk['answer'])
-                        yield json.dumps({"answer": chunk["answer"]})
->>>>>>> 898af282
 
                 yield json.dumps({"end": "<END>"})
                 await asyncio.sleep(0.2)
