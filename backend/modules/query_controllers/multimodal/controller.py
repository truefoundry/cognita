import asyncio
import json

import async_timeout
from fastapi import Body, HTTPException
from fastapi.responses import StreamingResponse
from langchain.prompts import PromptTemplate
from langchain.retrievers import ContextualCompressionRetriever, MultiQueryRetriever
from langchain.schema.vectorstore import VectorStoreRetriever
from langchain_community.chat_models.ollama import ChatOllama
from langchain_core.output_parsers import StrOutputParser
from langchain_core.runnables import RunnableParallel, RunnablePassthrough
from langchain_openai.chat_models import ChatOpenAI
from openai import OpenAI
from truefoundry.langchain import TrueFoundryChat
from backend.modules.model_gateway.model_gateway import model_gateway

from backend.logger import logger
<<<<<<< HEAD
from backend.modules.metadata_store.client import get_client
from backend.modules.metadata_store.truefoundry import TrueFoundry
from backend.modules.model_gateway.model_gateway import model_gateway
=======
from backend.modules.metadata_store.client import METADATA_STORE_CLIENT
>>>>>>> a0aab8e5
from backend.modules.query_controllers.multimodal.payload import (
    PROMPT,
    QUERY_WITH_CONTEXTUAL_COMPRESSION_MULTI_QUERY_RETRIEVER_MMR_PAYLOAD,
    QUERY_WITH_CONTEXTUAL_COMPRESSION_MULTI_QUERY_RETRIEVER_SIMILARITY_PAYLOAD,
    QUERY_WITH_CONTEXTUAL_COMPRESSION_MULTI_QUERY_RETRIEVER_SIMILARITY_SCORE_PAYLOAD,
    QUERY_WITH_CONTEXTUAL_COMPRESSION_RETRIEVER_PAYLOAD,
    QUERY_WITH_CONTEXTUAL_COMPRESSION_RETRIEVER_SEARCH_TYPE_MMR_PAYLOAD,
    QUERY_WITH_CONTEXTUAL_COMPRESSION_RETRIEVER_SEARCH_TYPE_SIMILARITY_WITH_SCORE_PAYLOAD,
    QUERY_WITH_MULTI_QUERY_RETRIEVER_MMR_PAYLOAD,
    QUERY_WITH_MULTI_QUERY_RETRIEVER_SIMILARITY_PAYLOAD,
    QUERY_WITH_MULTI_QUERY_RETRIEVER_SIMILARITY_SCORE_PAYLOAD,
    QUERY_WITH_VECTOR_STORE_RETRIEVER_MMR_PAYLOAD,
    QUERY_WITH_VECTOR_STORE_RETRIEVER_PAYLOAD,
    QUERY_WITH_VECTOR_STORE_RETRIEVER_SIMILARITY_SCORE_PAYLOAD,
)
from backend.modules.query_controllers.multimodal.types import (
    GENERATION_TIMEOUT_SEC,
    ExampleQueryInput,
)
from backend.modules.rerankers.reranker_svc import InfinityRerankerSvc
from backend.modules.vector_db.client import VECTOR_STORE_CLIENT
from backend.server.decorators import post, query_controller
from backend.settings import settings
from backend.types import Collection

EXAMPLES = {
    "vector-store-similarity": QUERY_WITH_VECTOR_STORE_RETRIEVER_PAYLOAD,
}

if settings.RERANKER_SVC_URL:
    EXAMPLES.update(
        {
            "contexual-compression-similarity": QUERY_WITH_CONTEXTUAL_COMPRESSION_RETRIEVER_PAYLOAD,
        }
    )

    EXAMPLES.update(
        {
            "contexual-compression-similarity-threshold": QUERY_WITH_CONTEXTUAL_COMPRESSION_RETRIEVER_SEARCH_TYPE_SIMILARITY_WITH_SCORE_PAYLOAD,
        }
    )

    EXAMPLES.update(
        {
            "contexual-compression-multi-query-similarity": QUERY_WITH_CONTEXTUAL_COMPRESSION_MULTI_QUERY_RETRIEVER_SIMILARITY_PAYLOAD,
        }
    )

    EXAMPLES.update(
        {
            "contexual-compression-multi-query-mmr": QUERY_WITH_CONTEXTUAL_COMPRESSION_MULTI_QUERY_RETRIEVER_MMR_PAYLOAD,
        }
    )


@query_controller("/multimodal-rag")
class MultiModalRAGQueryController:
    def _get_prompt_template(self, input_variables, template):
        """
        Get the prompt template
        """
        return PromptTemplate(input_variables=input_variables, template=template)

    def _format_docs(self, docs):
        return "\n\n".join(doc.page_content for doc in docs)

    def _format_docs_for_stream_v1(self, docs):
        return [
            {"page_content": doc.page_content, "metadata": doc.metadata} for doc in docs
        ]

    def _format_docs_for_stream_v2(self, docs):
        formatted_docs = list()
        # docs is a list of list of document objects
        for doc in docs:
            for pages in doc:
                pages.metadata.pop("image_b64", None)
                formatted_docs.append(
                    {"page_content": pages.page_content, "metadata": pages.metadata}
                )
        return formatted_docs

    def _get_llm(self, model_configuration, stream=False):
        """
        Get the LLM
        """
        return model_gateway.get_llm_from_model_config(model_configuration)

    async def _get_vector_store(self, collection_name: str):
        """
        Get the vector store for the collection
        """
        client = await get_client()
        if isinstance(client, TrueFoundry):
            loop = asyncio.get_event_loop()
            collection = await loop.run_in_executor(
                None, client.get_collection_by_name, collection_name
            )
        else:
            collection = await client.get_collection_by_name(collection_name)

        if collection is None:
            raise HTTPException(status_code=404, detail="Collection not found")

        if not isinstance(collection, Collection):
            collection = Collection(**collection.dict())

        return VECTOR_STORE_CLIENT.get_vector_store(
            collection_name=collection.name,
            embeddings=model_gateway.get_embedder_from_model_config(
                model_name=collection.embedder_config.model_config.name
            ),
        )

    def _get_vector_store_retriever(self, vector_store, retriever_config):
        """
        Get the vector store retriever
        """
        return VectorStoreRetriever(
            vectorstore=vector_store,
            search_type=retriever_config.search_type,
            search_kwargs=retriever_config.search_kwargs,
        )

    def _get_contextual_compression_retriever(self, vector_store, retriever_config):
        """
        Get the contextual compression retriever
        """
        try:
            if settings.RERANKER_SVC_URL:
                retriever = self._get_vector_store_retriever(
                    vector_store, retriever_config
                )
                logger.info("Using MxBaiRerankerSmall th' service...")
                compressor = InfinityRerankerSvc(
                    top_k=retriever_config.top_k,
                    model=retriever_config.compressor_model_name,
                )

                compression_retriever = ContextualCompressionRetriever(
                    base_compressor=compressor, base_retriever=retriever
                )

                return compression_retriever
            else:
                raise HTTPException(
                    status_code=500,
                    detail="Reranker service is not available",
                )

            return compression_retriever
        except Exception as e:
            logger.error(f"Error in getting contextual compression retriever: {e}")
            raise HTTPException(
                status_code=500,
                detail="Error in getting contextual compression retriever",
            )

    def _get_multi_query_retriever(
        self, vector_store, retriever_config, retriever_type="vectorstore"
    ):
        """
        Get the multi query retriever
        """
        if retriever_type == "vectorstore":
            base_retriever = self._get_vector_store_retriever(
                vector_store, retriever_config
            )
        elif retriever_type == "contexual-compression":
            base_retriever = self._get_contextual_compression_retriever(
                vector_store, retriever_config
            )

        return MultiQueryRetriever.from_llm(
            retriever=base_retriever,
            llm=self._get_llm(retriever_config.retriever_llm_configuration),
        )

    async def _get_retriever(self, vector_store, retriever_name, retriever_config):
        """
        Get the retriever
        """
        if retriever_name == "vectorstore":
            logger.debug(
                f"Using VectorStoreRetriever with {retriever_config.search_type} search"
            )
            retriever = self._get_vector_store_retriever(vector_store, retriever_config)

        elif retriever_name == "contexual-compression":
            logger.debug(
                f"Using ContextualCompressionRetriever with {retriever_config.search_type} search"
            )
            retriever = self._get_contextual_compression_retriever(
                vector_store, retriever_config
            )

        elif retriever_name == "multi-query":
            logger.debug(
                f"Using MultiQueryRetriever with {retriever_config.search_type} search"
            )
            retriever = self._get_multi_query_retriever(vector_store, retriever_config)

        elif retriever_name == "contexual-compression-multi-query":
            logger.debug(
                f"Using MultiQueryRetriever with {retriever_config.search_type} search and retriever type as contexual-compression"
            )
            retriever = self._get_multi_query_retriever(
                vector_store, retriever_config, retriever_type="contexual-compression"
            )

        else:
            raise HTTPException(status_code=404, detail="Retriever not found")

        return retriever

    async def _stream_answer(self, rag_chain, query):
        async with async_timeout.timeout(GENERATION_TIMEOUT_SEC):
            try:
                async for chunk in rag_chain.astream(query):
                    if "question " in chunk:
                        # print("Question: ", chunk['question'])
                        yield json.dumps({"question": chunk["question"]})
                        await asyncio.sleep(0.1)
                    elif "context" in chunk:
                        # print("Context: ", self._format_docs_for_stream(chunk['context']))
                        yield json.dumps(
                            {"docs": self._format_docs_for_stream_v1(chunk["context"])}
                        )
                        await asyncio.sleep(0.1)
                    elif "answer" in chunk:
                        # print("Answer: ", chunk['answer'])
                        yield json.dumps({"answer": chunk["answer"]})
                        await asyncio.sleep(0.1)

                yield json.dumps({"end": "<END>"})
            except asyncio.TimeoutError:
                raise HTTPException(status_code=504, detail="Stream timed out")

    def _generate_payload_for_vlm(self, prompt: str, images_set: set):
        content = [
            {
                "type": "text",
                "text": prompt,
            }
        ]

        for b64_image in images_set:
            content.append(
                {
                    "type": "image_url",
                    "image_url": {
                        "url": f"data:image/jpeg;base64,{b64_image}",
                        "detail": "high",
                    },
                }
            )

        return [{"role": "user", "content": content}]

    async def stream_vlm_answer(self, model, messages, max_tokens, docs):
        client = OpenAI(
            api_key=settings.TFY_API_KEY,
            base_url=settings.TFY_LLM_GATEWAY_URL.strip("/") + "/openai",
        )
        async with async_timeout.timeout(GENERATION_TIMEOUT_SEC):
            try:
                async for chunk in client.chat.completions.create(
                    model=model,
                    messages=messages,
                    max_tokens=max_tokens,
                    stream=True,
                ):
                    print("Chunks:", chunk)
                    if "choices" in chunk:
                        yield json.dumps(
                            {"answer": chunk["choices"][0]["message"]["content"]}
                        )
                        await asyncio.sleep(0.1)
                    elif "end" in chunk:
                        yield json.dumps({"end": "<END>"})
                        break
            except asyncio.TimeoutError:
                raise HTTPException(status_code=504, detail="Stream timed out")

    @post("/answer")
    async def answer(
        self,
        request: ExampleQueryInput = Body(
            openapi_examples=EXAMPLES,
        ),
    ):
        """
        Sample answer method to answer the question using the context from the collection
        """

        # Get the vector store
        vector_store = await self._get_vector_store(request.collection_name)

        # get retriever
        retriever = await self._get_retriever(
            vector_store=vector_store,
            retriever_name=request.retriever_name,
            retriever_config=request.retriever_config,
        )
        images_set = set()

        setup_and_retrieval = RunnableParallel(
            {"context": retriever, "question": RunnablePassthrough()}
        )
        outputs = await setup_and_retrieval.ainvoke(request.query)

        if "context" in outputs:
            docs = outputs["context"]
            for doc in docs:
                image_b64 = doc.metadata.get("image_b64", None)
                if image_b64 is not None:
                    images_set.add(image_b64)

        try:
            prompt = request.prompt_template.format(question=request.query)
        except Exception as e:
            print(f"Error in formatting prompt: {e}")
            print(f"Using default prompt")
            prompt = PROMPT.format(question=request.query)

        message_payload = self._generate_payload_for_vlm(
            prompt=prompt, images_set=images_set
        )
        client = OpenAI(
            api_key=settings.TFY_API_KEY,
            base_url=settings.TFY_LLM_GATEWAY_URL.strip("/") + "/openai",
        )

        try:
            response = client.chat.completions.create(
                model=request.model_configuration.name,
                messages=message_payload,
                max_tokens=2048,
            )
            return {
                "answer": response.choices[0].message.content,
                "docs": outputs["context"],
            }
        except Exception as e:
            print(f"Error in generating response from VLM: {e}")
            logger.error(f"Error in generating response from VLM: {e}")
            return {
                "answer": e,
            }<|MERGE_RESOLUTION|>--- conflicted
+++ resolved
@@ -13,16 +13,11 @@
 from langchain_openai.chat_models import ChatOpenAI
 from openai import OpenAI
 from truefoundry.langchain import TrueFoundryChat
-from backend.modules.model_gateway.model_gateway import model_gateway
 
 from backend.logger import logger
-<<<<<<< HEAD
 from backend.modules.metadata_store.client import get_client
 from backend.modules.metadata_store.truefoundry import TrueFoundry
 from backend.modules.model_gateway.model_gateway import model_gateway
-=======
-from backend.modules.metadata_store.client import METADATA_STORE_CLIENT
->>>>>>> a0aab8e5
 from backend.modules.query_controllers.multimodal.payload import (
     PROMPT,
     QUERY_WITH_CONTEXTUAL_COMPRESSION_MULTI_QUERY_RETRIEVER_MMR_PAYLOAD,
@@ -173,7 +168,6 @@
                     detail="Reranker service is not available",
                 )
 
-            return compression_retriever
         except Exception as e:
             logger.error(f"Error in getting contextual compression retriever: {e}")
             raise HTTPException(
