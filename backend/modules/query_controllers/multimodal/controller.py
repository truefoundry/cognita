import asyncio
import json

import async_timeout
from fastapi import Body, HTTPException
from fastapi.responses import StreamingResponse
from langchain.prompts import PromptTemplate
from langchain.retrievers import ContextualCompressionRetriever, MultiQueryRetriever
from langchain.schema.vectorstore import VectorStoreRetriever
from langchain_core.messages import HumanMessage
from langchain_core.runnables import RunnableParallel, RunnablePassthrough
from openai import OpenAI

from backend.logger import logger
from backend.modules.metadata_store.client import get_client
from backend.modules.metadata_store.truefoundry import TrueFoundry
from backend.modules.model_gateway.model_gateway import model_gateway
from backend.modules.query_controllers.multimodal.payload import (
    PROMPT,
    QUERY_WITH_CONTEXTUAL_COMPRESSION_MULTI_QUERY_RETRIEVER_MMR_PAYLOAD,
    QUERY_WITH_CONTEXTUAL_COMPRESSION_MULTI_QUERY_RETRIEVER_SIMILARITY_PAYLOAD,
    QUERY_WITH_CONTEXTUAL_COMPRESSION_MULTI_QUERY_RETRIEVER_SIMILARITY_SCORE_PAYLOAD,
    QUERY_WITH_CONTEXTUAL_COMPRESSION_RETRIEVER_PAYLOAD,
    QUERY_WITH_CONTEXTUAL_COMPRESSION_RETRIEVER_SEARCH_TYPE_MMR_PAYLOAD,
    QUERY_WITH_CONTEXTUAL_COMPRESSION_RETRIEVER_SEARCH_TYPE_SIMILARITY_WITH_SCORE_PAYLOAD,
    QUERY_WITH_MULTI_QUERY_RETRIEVER_MMR_PAYLOAD,
    QUERY_WITH_MULTI_QUERY_RETRIEVER_SIMILARITY_PAYLOAD,
    QUERY_WITH_MULTI_QUERY_RETRIEVER_SIMILARITY_SCORE_PAYLOAD,
    QUERY_WITH_VECTOR_STORE_RETRIEVER_MMR_PAYLOAD,
    QUERY_WITH_VECTOR_STORE_RETRIEVER_PAYLOAD,
    QUERY_WITH_VECTOR_STORE_RETRIEVER_SIMILARITY_SCORE_PAYLOAD,
)
from backend.modules.query_controllers.multimodal.types import (
    GENERATION_TIMEOUT_SEC,
    ExampleQueryInput,
)
from backend.modules.rerankers.reranker_svc import InfinityRerankerSvc
from backend.modules.vector_db.client import VECTOR_STORE_CLIENT
from backend.server.decorators import post, query_controller
from backend.settings import settings
from backend.types import Collection, ModelConfig

EXAMPLES = {
    "vector-store-similarity": QUERY_WITH_VECTOR_STORE_RETRIEVER_PAYLOAD,
}

if settings.RERANKER_SVC_URL:
    EXAMPLES.update(
        {
            "contextual-compression-similarity": QUERY_WITH_CONTEXTUAL_COMPRESSION_RETRIEVER_PAYLOAD,
        }
    )

    EXAMPLES.update(
        {
<<<<<<< HEAD
            "contextual-compression-similarity-threshold": QUERY_WITH_CONTEXTUAL_COMPRESSION_RETRIEVER_SEARCH_TYPE_SIMILARITY_WITH_SCORE_PAYLOAD,
        }
    )

    EXAMPLES.update(
        {
            "contextual-compression-multi-query-similarity": QUERY_WITH_CONTEXTUAL_COMPRESSION_MULTI_QUERY_RETRIEVER_SIMILARITY_PAYLOAD,
        }
    )

    EXAMPLES.update(
        {
            "contextual-compression-multi-query-mmr": QUERY_WITH_CONTEXTUAL_COMPRESSION_MULTI_QUERY_RETRIEVER_MMR_PAYLOAD,
        }
    )

=======
            "contexual-compression-multi-query-similarity": QUERY_WITH_CONTEXTUAL_COMPRESSION_MULTI_QUERY_RETRIEVER_SIMILARITY_PAYLOAD,
        }
    )

>>>>>>> 176ebc02

@query_controller("/multimodal-rag")
class MultiModalRAGQueryController:
    def _get_prompt_template(self, input_variables, template):
        """
        Get the prompt template
        """
        return PromptTemplate(input_variables=input_variables, template=template)

    def _format_docs(self, docs):
        formatted_docs = list()
        for doc in docs:
            doc.metadata.pop("image_b64", None)
            formatted_docs.append(
                {"page_content": doc.page_content, "metadata": doc.metadata}
            )
        return "\n\n".join([f"{doc['page_content']}" for doc in formatted_docs])

    def _format_docs_for_stream(self, docs):
        formatted_docs = list()
        for doc in docs:
            doc.metadata.pop("image_b64", None)
            formatted_docs.append(
                {"page_content": doc.page_content, "metadata": doc.metadata}
            )
        return formatted_docs

    # def _format_docs_for_stream_v2(self, docs):
    #     formatted_docs = list()
    #     # docs is a list of list of document objects
    #     for doc in docs:
    #         for pages in doc:
    #             pages.metadata.pop("image_b64", None)
    #             formatted_docs.append(
    #                 {"page_content": pages.page_content, "metadata": pages.metadata}
    #             )
    #     return formatted_docs

    def _get_llm(self, model_configuration: ModelConfig, stream=False):
        """
        Get the LLM
        """
        return model_gateway.get_llm_from_model_config(model_configuration)

    async def _get_vector_store(self, collection_name: str):
        """
        Get the vector store for the collection
        """
        client = await get_client()
        collection = await client.aget_collection_by_name(collection_name)
        if collection is None:
            raise HTTPException(status_code=404, detail="Collection not found")

        if not isinstance(collection, Collection):
            collection = Collection(**collection.dict())

        return VECTOR_STORE_CLIENT.get_vector_store(
            collection_name=collection.name,
            embeddings=model_gateway.get_embedder_from_model_config(
                model_name=collection.embedder_config.model_config.name
            ),
        )

    def _get_vector_store_retriever(self, vector_store, retriever_config):
        """
        Get the vector store retriever
        """
        return VectorStoreRetriever(
            vectorstore=vector_store,
            search_type=retriever_config.search_type,
            search_kwargs=retriever_config.search_kwargs,
        )

    def _get_contextual_compression_retriever(self, vector_store, retriever_config):
        """
        Get the contextual compression retriever
        """
        try:
            if settings.RERANKER_SVC_URL:
                retriever = self._get_vector_store_retriever(
                    vector_store, retriever_config
                )
                logger.info("Using MxBaiRerankerSmall th' service...")
                compressor = InfinityRerankerSvc(
                    top_k=retriever_config.top_k,
                    model=retriever_config.compressor_model_name,
                )

                compression_retriever = ContextualCompressionRetriever(
                    base_compressor=compressor, base_retriever=retriever
                )

                return compression_retriever
            else:
                raise HTTPException(
                    status_code=500,
                    detail="Reranker service is not available",
                )

            return compression_retriever
        except Exception as e:
            logger.error(f"Error in getting contextual compression retriever: {e}")
            raise HTTPException(
                status_code=500,
                detail="Error in getting contextual compression retriever",
            )

    def _get_multi_query_retriever(
        self, vector_store, retriever_config, retriever_type="vectorstore"
    ):
        """
        Get the multi query retriever
        """
        if retriever_type == "vectorstore":
            base_retriever = self._get_vector_store_retriever(
                vector_store, retriever_config
            )
        elif retriever_type == "contextual-compression":
            base_retriever = self._get_contextual_compression_retriever(
                vector_store, retriever_config
            )

        return MultiQueryRetriever.from_llm(
            retriever=base_retriever,
            llm=self._get_llm(retriever_config.retriever_llm_configuration),
        )

    async def _get_retriever(self, vector_store, retriever_name, retriever_config):
        """
        Get the retriever
        """
        if retriever_name == "vectorstore":
            logger.debug(
                f"Using VectorStoreRetriever with {retriever_config.search_type} search"
            )
            retriever = self._get_vector_store_retriever(vector_store, retriever_config)

        elif retriever_name == "contextual-compression":
            logger.debug(
                f"Using ContextualCompressionRetriever with {retriever_config.search_type} search"
            )
            retriever = self._get_contextual_compression_retriever(
                vector_store, retriever_config
            )

        elif retriever_name == "multi-query":
            logger.debug(
                f"Using MultiQueryRetriever with {retriever_config.search_type} search"
            )
            retriever = self._get_multi_query_retriever(vector_store, retriever_config)

        elif retriever_name == "contextual-compression-multi-query":
            logger.debug(
                f"Using MultiQueryRetriever with {retriever_config.search_type} search and "
                f"retriever type as {retriever_name}"
            )
            retriever = self._get_multi_query_retriever(
                vector_store, retriever_config, retriever_type="contextual-compression"
            )

        else:
            raise HTTPException(status_code=404, detail="Retriever not found")

        return retriever

    async def _stream_answer(self, rag_chain, query):
        async with async_timeout.timeout(GENERATION_TIMEOUT_SEC):
            try:
                async for chunk in rag_chain.astream(query):
                    if "question " in chunk:
                        # print("Question: ", chunk['question'])
                        yield json.dumps({"question": chunk["question"]})
                        await asyncio.sleep(0.1)
                    elif "context" in chunk:
                        # print("Context: ", self._format_docs_for_stream(chunk['context']))
                        yield json.dumps(
                            {"docs": self._format_docs_for_stream(chunk["context"])}
                        )
                        await asyncio.sleep(0.1)
                    elif "answer" in chunk:
                        # print("Answer: ", chunk['answer'])
                        yield json.dumps({"answer": chunk["answer"]})
                        await asyncio.sleep(0.1)

                yield json.dumps({"end": "<END>"})
            except asyncio.TimeoutError:
                raise HTTPException(status_code=504, detail="Stream timed out")

    async def _stream_vlm_answer(self, llm, message_payload, docs):
        try:
            async with async_timeout.timeout(GENERATION_TIMEOUT_SEC):
                yield json.dumps(
                    {
                        "docs": self._format_docs_for_stream(docs),
                    }
                )
                await asyncio.sleep(0.1)

                async for chunk in llm.astream(message_payload):
                    yield json.dumps({"answer": chunk.content})
                    await asyncio.sleep(0.1)

                await asyncio.sleep(0.1)
                yield json.dumps({"end": "<END>"})
                await asyncio.sleep(0.1)
        except asyncio.TimeoutError:
            raise HTTPException(status_code=504, detail="Stream timed out")

    def _generate_payload_for_vlm(self, prompt: str, images_set: set):
        content = [
            {
                "type": "text",
                "text": prompt,
            }
        ]

        for b64_image in images_set:
            content.append(
                {
                    "type": "image_url",
                    "image_url": {
                        "url": f"data:image/jpeg;base64,{b64_image}",
                        "detail": "high",
                    },
                }
            )
        return [HumanMessage(content=content)]

    @post("/answer")
    async def answer(
        self,
        request: ExampleQueryInput = Body(
            openapi_examples=EXAMPLES,
        ),
    ):
        """
        Sample answer method to answer the question using the context from the collection
        """
        try:
            # Get the vector store
            vector_store = await self._get_vector_store(request.collection_name)

            # get retriever
            retriever = await self._get_retriever(
                vector_store=vector_store,
                retriever_name=request.retriever_name,
                retriever_config=request.retriever_config,
            )
            llm = self._get_llm(request.model_configuration, request.stream)

            try:
                prompt = request.prompt_template.format(question=request.query)
            except Exception as e:
                logger.error(f"Error in formatting prompt: {e}")
                logger.info(f"Using default prompt")
                prompt = PROMPT.format(question=request.query)

            # Generate payload for VLM
            images_set = set()

            setup_and_retrieval = RunnableParallel(
                {"context": retriever, "question": RunnablePassthrough()}
            )
            outputs = await setup_and_retrieval.ainvoke(request.query)

            if "context" in outputs:
                docs = outputs["context"]
                for doc in docs:
                    image_b64 = doc.metadata.get("image_b64", None)
                    if image_b64 is not None:
                        images_set.add(image_b64)
                        # Remove the image_b64 from the metadata
                        doc.metadata.pop("image_b64")

            message_payload = self._generate_payload_for_vlm(
                prompt=prompt, images_set=images_set
            )

            if request.stream:
                return StreamingResponse(
                    self._stream_vlm_answer(llm, message_payload, outputs["context"]),
                    media_type="text/event-stream",
                )

            else:
                response = await llm.ainvoke(message_payload)
                return {
                    "answer": response.content,
                    "docs": outputs["context"],
                }

        except HTTPException as exp:
            raise exp
        except Exception as exp:
            logger.exception(exp)
            raise HTTPException(status_code=500, detail=str(exp))<|MERGE_RESOLUTION|>--- conflicted
+++ resolved
@@ -9,26 +9,15 @@
 from langchain.schema.vectorstore import VectorStoreRetriever
 from langchain_core.messages import HumanMessage
 from langchain_core.runnables import RunnableParallel, RunnablePassthrough
-from openai import OpenAI
 
 from backend.logger import logger
 from backend.modules.metadata_store.client import get_client
-from backend.modules.metadata_store.truefoundry import TrueFoundry
 from backend.modules.model_gateway.model_gateway import model_gateway
 from backend.modules.query_controllers.multimodal.payload import (
     PROMPT,
-    QUERY_WITH_CONTEXTUAL_COMPRESSION_MULTI_QUERY_RETRIEVER_MMR_PAYLOAD,
     QUERY_WITH_CONTEXTUAL_COMPRESSION_MULTI_QUERY_RETRIEVER_SIMILARITY_PAYLOAD,
-    QUERY_WITH_CONTEXTUAL_COMPRESSION_MULTI_QUERY_RETRIEVER_SIMILARITY_SCORE_PAYLOAD,
     QUERY_WITH_CONTEXTUAL_COMPRESSION_RETRIEVER_PAYLOAD,
-    QUERY_WITH_CONTEXTUAL_COMPRESSION_RETRIEVER_SEARCH_TYPE_MMR_PAYLOAD,
-    QUERY_WITH_CONTEXTUAL_COMPRESSION_RETRIEVER_SEARCH_TYPE_SIMILARITY_WITH_SCORE_PAYLOAD,
-    QUERY_WITH_MULTI_QUERY_RETRIEVER_MMR_PAYLOAD,
-    QUERY_WITH_MULTI_QUERY_RETRIEVER_SIMILARITY_PAYLOAD,
-    QUERY_WITH_MULTI_QUERY_RETRIEVER_SIMILARITY_SCORE_PAYLOAD,
-    QUERY_WITH_VECTOR_STORE_RETRIEVER_MMR_PAYLOAD,
     QUERY_WITH_VECTOR_STORE_RETRIEVER_PAYLOAD,
-    QUERY_WITH_VECTOR_STORE_RETRIEVER_SIMILARITY_SCORE_PAYLOAD,
 )
 from backend.modules.query_controllers.multimodal.types import (
     GENERATION_TIMEOUT_SEC,
@@ -47,35 +36,16 @@
 if settings.RERANKER_SVC_URL:
     EXAMPLES.update(
         {
-            "contextual-compression-similarity": QUERY_WITH_CONTEXTUAL_COMPRESSION_RETRIEVER_PAYLOAD,
+            "contexual-compression-similarity": QUERY_WITH_CONTEXTUAL_COMPRESSION_RETRIEVER_PAYLOAD,
         }
     )
 
     EXAMPLES.update(
         {
-<<<<<<< HEAD
-            "contextual-compression-similarity-threshold": QUERY_WITH_CONTEXTUAL_COMPRESSION_RETRIEVER_SEARCH_TYPE_SIMILARITY_WITH_SCORE_PAYLOAD,
-        }
-    )
-
-    EXAMPLES.update(
-        {
-            "contextual-compression-multi-query-similarity": QUERY_WITH_CONTEXTUAL_COMPRESSION_MULTI_QUERY_RETRIEVER_SIMILARITY_PAYLOAD,
-        }
-    )
-
-    EXAMPLES.update(
-        {
-            "contextual-compression-multi-query-mmr": QUERY_WITH_CONTEXTUAL_COMPRESSION_MULTI_QUERY_RETRIEVER_MMR_PAYLOAD,
-        }
-    )
-
-=======
             "contexual-compression-multi-query-similarity": QUERY_WITH_CONTEXTUAL_COMPRESSION_MULTI_QUERY_RETRIEVER_SIMILARITY_PAYLOAD,
         }
     )
 
->>>>>>> 176ebc02
 
 @query_controller("/multimodal-rag")
 class MultiModalRAGQueryController:
@@ -175,7 +145,6 @@
                     detail="Reranker service is not available",
                 )
 
-            return compression_retriever
         except Exception as e:
             logger.error(f"Error in getting contextual compression retriever: {e}")
             raise HTTPException(
