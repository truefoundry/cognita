<<<<<<< HEAD
from typing import Any, ClassVar, Dict, Optional, Sequence, Union
=======
from typing import Any, ClassVar, Dict, List, Optional, Sequence, Union
>>>>>>> 20bffec1

from pydantic import BaseModel, Field, model_validator
from qdrant_client.models import Filter as QdrantFilter

from backend.types import ModelConfig

GENERATION_TIMEOUT_SEC = 60.0 * 10

# TODO (chiragjn): Remove all asserts and replace them with proper pydantic validations or raises


class VectorStoreRetrieverConfig(BaseModel):
    """
    Configuration for VectorStore Retriever
    """

    search_type: str = Field(
        default="similarity",
        title="""Defines the type of search that the Retriever should perform. Can be 'similarity' (default), 'mmr', or 'similarity_score_threshold'.
            - "similarity": Retrieve the top k most similar documents to the query.,
            - "mmr": Retrieve the top k most similar documents to the query and then rerank them using Maximal Marginal Relevance (MMR).,
            - "similarity_score_threshold": Retrieve all documents with similarity score greater than a threshold.
        """,
    )

    search_kwargs: dict = Field(default_factory=dict)

    filter: Optional[Dict[Any, Any]] = Field(
        default_factory=dict,
        title="""Filter by document metadata""",
    )

    allowed_search_types: ClassVar[Sequence[str]] = (
        "similarity",
        "similarity_score_threshold",
        "mmr",
    )

    @model_validator(mode="before")
    @classmethod
    def validate_search_type(cls, values: Dict[str, Any]) -> Dict[str, Any]:
        """Validate search type."""
        if not isinstance(values, dict):
            raise ValueError(
                f"Unexpected Pydantic v2 Validation: values are of type {type(values)}"
            )

        search_type = values.get("search_type")

        assert (
            search_type in cls.allowed_search_types
        ), f"search_type of {search_type} not allowed. Valid values are: {cls.allowed_search_types}"

        search_kwargs = values.get("search_kwargs")

        if search_type == "similarity":
            assert "k" in search_kwargs, "k is required for similarity search"

        elif search_type == "mmr":
            assert "k" in search_kwargs, "k is required in search_kwargs for mmr search"
            assert (
                "fetch_k" in search_kwargs
            ), "fetch_k is required in search_kwargs for mmr search"

        elif search_type == "similarity_score_threshold":
            assert (
                "score_threshold" in search_kwargs
            ), "score_threshold with a float value(0~1) is required in search_kwargs for similarity_score_threshold search"

        filters = values.get("filter")
        if filters:
            search_kwargs["filter"] = QdrantFilter.model_validate(filters)
        return values


class MultiQueryRetrieverConfig(VectorStoreRetrieverConfig):
    retriever_llm_configuration: ModelConfig = Field(
        title="LLM configuration for the retriever",
    )


class ContextualCompressionRetrieverConfig(VectorStoreRetrieverConfig):
    compressor_model_name: str = Field(
        title="model name of the compressor",
    )

    top_k: int = Field(
        title="Top K docs to collect post compression",
    )

    allowed_compressor_model_providers: ClassVar[Sequence[str]]


class ContextualCompressionMultiQueryRetrieverConfig(
    ContextualCompressionRetrieverConfig, MultiQueryRetrieverConfig
):
    pass


class ExampleQueryInput(BaseModel):
    """
    Model for Query input.
    Requires a Sequence name, retriever configuration, query, LLM configuration and prompt template.
    """

    collection_name: str = Field(
        default=None,
        title="Sequence name on which to search",
    )

    query: str = Field(title="Question to search for")

    # TODO (chiragjn): pydantic v2 does not like fields that start with model_
    model_configuration: ModelConfig

    prompt_template: str = Field(
        title="Prompt Template to use for generating answer to the question using the context",
    )

    # TODO (chiragjn): Move retriever name inside configuration to let pydantic disciminate between different retrievers
    retriever_name: str = Field(
        title="Retriever name",
    )

    retriever_config: Union[
        VectorStoreRetrieverConfig,
        MultiQueryRetrieverConfig,
        ContextualCompressionRetrieverConfig,
        ContextualCompressionMultiQueryRetrieverConfig,
    ] = Field(
        title="Retriever configuration",
    )

    allowed_retriever_types: ClassVar[Sequence[str]] = (
        "vectorstore",
        "multi-query",
        "contextual-compression",
        "contextual-compression-multi-query",
    )

    stream: bool = Field(title="Stream the results", default=False)

    @model_validator(mode="before")
    @classmethod
    def validate_retriever_type(cls, values: Dict[str, Any]) -> Dict[str, Any]:
        if not isinstance(values, dict):
            raise ValueError(
                f"Unexpected Pydantic v2 Validation: values are of type {type(values)}"
            )

        retriever_name = values.get("retriever_name")

        if retriever_name == "vectorstore":
            values["retriever_config"] = VectorStoreRetrieverConfig(
                **values.get("retriever_config")
            )

        elif retriever_name == "multi-query":
            values["retriever_config"] = MultiQueryRetrieverConfig(
                **values.get("retriever_config")
            )

        elif retriever_name == "contextual-compression":
            values["retriever_config"] = ContextualCompressionRetrieverConfig(
                **values.get("retriever_config")
            )
        elif retriever_name == "contextual-compression-multi-query":
            values["retriever_config"] = ContextualCompressionMultiQueryRetrieverConfig(
                **values.get("retriever_config")
            )
        else:
            raise ValueError(
                f"Unexpected retriever name: {retriever_name}. "
                f"Valid values are: {cls.allowed_retriever_types}"
            )
<<<<<<< HEAD
=======

        return values


class Document(BaseModel):
    page_content: str
    metadata: dict = Field(default_factory=dict)


class Answer(BaseModel):
    type: str = "answer"
    content: str


class Docs(BaseModel):
    type: str = "docs"
    content: List[Document] = Field(default_factory=list)


class Answer(BaseModel):
    type: str = "answer"
    content: str

>>>>>>> 20bffec1

class Docs(BaseModel):
    type: str = "docs"
    content: List[Document] = Field(default_factory=list)<|MERGE_RESOLUTION|>--- conflicted
+++ resolved
@@ -1,8 +1,4 @@
-<<<<<<< HEAD
-from typing import Any, ClassVar, Dict, Optional, Sequence, Union
-=======
 from typing import Any, ClassVar, Dict, List, Optional, Sequence, Union
->>>>>>> 20bffec1
 
 from pydantic import BaseModel, Field, model_validator
 from qdrant_client.models import Filter as QdrantFilter
@@ -178,8 +174,6 @@
                 f"Unexpected retriever name: {retriever_name}. "
                 f"Valid values are: {cls.allowed_retriever_types}"
             )
-<<<<<<< HEAD
-=======
 
         return values
 
@@ -203,7 +197,6 @@
     type: str = "answer"
     content: str
 
->>>>>>> 20bffec1
 
 class Docs(BaseModel):
     type: str = "docs"
