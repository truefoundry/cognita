--- conflicted
+++ resolved
@@ -1,11 +1,6 @@
-<<<<<<< HEAD
-from typing import Any, ClassVar, Collection, Dict, Literal, Optional
-from pydantic import field_validator, model_validator, BaseModel, Field
-=======
 from typing import Any, ClassVar, Collection, Dict, Optional
 
-from pydantic import BaseModel, Field, root_validator, validator
->>>>>>> 427bab52
+from pydantic import BaseModel, Field, field_validator, model_validator
 from qdrant_client.models import Filter as QdrantFilter
 
 from backend.types import ModelConfig
