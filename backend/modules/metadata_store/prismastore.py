--- conflicted
+++ resolved
@@ -268,11 +268,7 @@
                 data_source_fqn,
                 data_source,
             ) in existing_collection_associated_data_sources.items():
-<<<<<<< HEAD
-                associated_data_sources[data_source_fqn] = data_source.model_dump()
-=======
                 associated_data_sources[data_source_fqn] = data_source
->>>>>>> 2ac88210
 
             updated_collection: Optional[
                 "PrismaCollection"
