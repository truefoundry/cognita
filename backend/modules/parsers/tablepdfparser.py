--- conflicted
+++ resolved
@@ -80,6 +80,18 @@
                             )
                         ]
                         table_docs.extend(tab_doc)
+                    if table_data:
+                        tab_doc = [
+                            Document(
+                                page_content=table_data,
+                                metadata={
+                                    "page_num": page.page_number,
+                                    "type": "table",
+                                    "table_num": ix,
+                                },
+                            )
+                        ]
+                        table_docs.extend(tab_doc)
 
             text = page.text
 
@@ -104,12 +116,8 @@
                             "type": "text",
                         },
                     )
-<<<<<<< HEAD
                     for text_split in text_splits
                     if text_split != "" and text_split != " "
-=======
-                    for text_split in text_splits if text_split != "" and text_split != " "
->>>>>>> d96b322f
                 ]
                 if texts:
                     final_texts.extend(texts)
