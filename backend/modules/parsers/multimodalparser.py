import asyncio
import base64
import io
import os
from itertools import islice
from typing import Any, Dict, Optional

import cv2
import fitz
import numpy as np
from langchain.docstore.document import Document
from langchain_core.language_models.chat_models import BaseChatModel
from langchain_core.messages import HumanMessage
from PIL import Image

from backend.logger import logger
from backend.modules.model_gateway.model_gateway import model_gateway
from backend.modules.parsers.parser import BaseParser
from backend.modules.parsers.utils import contains_text
from backend.types import ModelConfig


def stringToRGB(base64_string: str):
    imgdata = base64.b64decode(str(base64_string))
    img = Image.open(io.BytesIO(imgdata))
    opencv_img = cv2.cvtColor(np.array(img), cv2.COLOR_BGR2RGB)
    return opencv_img


def arrayToBase64(image_arr: np.ndarray):
    image = Image.fromarray(image_arr)
    buffer = io.BytesIO()
    image.save(buffer, format="PNG")
    img_bytes = buffer.getvalue()

    encoded = base64.b64encode(img_bytes)
    base64_str = encoded.decode("utf-8")
    return base64_str


class MultiModalParser(BaseParser):
    """
    MultiModalParser is a multi-modal parser class for deep extraction of pdf documents.

    Parser Configuration will look like the following while creating the collection:
    {
        ".pdf": {
            "parser": "MultiModalParser",
            "kwargs": {
                "chunk_size": 1000,
                "model_configuration": {
                    "name" : "truefoundry/openai-main/gpt-4o-mini"
                },
                "prompt": "You are a PDF Parser ....."
            }
        }
    }
    """

    supported_file_extensions = [".pdf", ".png", ".jpeg", ".jpg"]

    def __init__(
        self, *, model_configuration: ModelConfig = None, prompt: str = "", **kwargs
    ):
        """
        Initializes the MultiModalParser object.
        """

        # Multi-modal parser needs to be configured with the openai compatible client url and vision model
<<<<<<< HEAD
        if "model_configuration" in additional_config:
            self.model_configuration = ModelConfig.model_validate(
                additional_config["model_configuration"]
            )
=======
        if model_configuration:
            self.model_configuration = ModelConfig.model_validate(model_configuration)
>>>>>>> 20bffec1
            logger.info(f"Using custom vision model..., {self.model_configuration}")
        else:
            # Truefoundry specific model configuration
            self.model_configuration = ModelConfig(
                name="truefoundry/openai-main/gpt-4o-mini"
            )

        if prompt:
            self.prompt = prompt
            logger.info(f"Using custom prompt..., {self.prompt}")
        else:
            self.prompt = """Given an image containing one or more charts/graphs, and texts, provide a detailed analysis of the data represented in the charts. Your task is to analyze the image and provide insights based on the data it represents.
Specifically, the information should include but not limited to:
Title of the Image: Provide a title from the charts or image if any.
Type of Chart: Determine the type of each chart (e.g., bar chart, line chart, pie chart, scatter plot, etc.) and its key features (e.g., labels, legends, data points).
Data Trends: Describe any notable trends or patterns visible in the data. This may include increasing/decreasing trends, seasonality, outliers, etc.
Key Insights: Extract key insights or observations from the charts. What do the charts reveal about the underlying data? Are there any significant findings that stand out?
Data Points: Identify specific data points or values represented in the charts, especially those that contribute to the overall analysis or insights.
Comparisons: Compare different charts within the same image or compare data points within a single chart. Highlight similarities, differences, or correlations between datasets.
Conclude with a summary of the key findings from your analysis and any recommendations based on those findings."""

        super().__init__(**kwargs)

    async def call_vlm_agent(
        self,
        llm: BaseChatModel,
        base64_image: str,
        page_number: int,
        prompt: str = "Describe the information present in the image in a structured format.",
    ):
        content = [
            HumanMessage(
                [
                    {
                        "type": "text",
                        "text": prompt,
                    },
                    {
                        "type": "image_url",
                        "image_url": {
                            "url": f"data:image/jpeg;base64,{base64_image}",
                            "detail": "high",
                        },
                    },
                ]
            )
        ]
        logger.info(f"Processing Image... {page_number}")

        try:
            response = await llm.ainvoke(content)
            return {
                "response": [
                    page_number,
                    response.content,
                ]
            }
        except Exception as e:
            logger.exception(f"Error in page: {page_number} - {e}")
            return {"error": f"Error in page: {page_number}"}

    async def get_chunks(
        self, filepath: str, metadata: Optional[Dict[Any, Any]] = None, *args, **kwargs
    ):
        """
        Asynchronously extracts text from a PDF file and returns it in chunks.
        """
        final_texts = []
        try:
            if (
                not filepath.endswith(".pdf")
                and not filepath.endswith(".png")
                and not filepath.endswith(".jpeg")
                and not filepath.endswith(".jpg")
            ):
                raise Exception(
                    "Invalid file extension. MultiModalParser only supports PDF, PNG, JPEG, JPG files."
                )

            # get file path & name
            file_path, file_name = os.path.split(filepath)

            if filepath.endswith(".pdf"):
                # Open the PDF file using pdfplumber
                doc = fitz.open(filepath)
                pages = {}

                # Iterate over each page in the PDF
                logger.info(f"\n\nLoading all pages...")
                for page in doc:
                    page_number = page.number + 1
                    try:
                        # Convert the page to an image (RGB mode)
                        pix = page.get_pixmap(alpha=False)
                        img = np.frombuffer(pix.samples, dtype=np.uint8).reshape(
                            (pix.h, pix.w, pix.n)
                        )

                        # Convert the image to base64
                        _, buffer = cv2.imencode(".png", img)
                        image_base64 = base64.b64encode(buffer).decode("utf-8")

                        pages[page_number] = image_base64
                    except Exception as e:
                        logger.exception(f"Error in page: {page_number} - {e}")
                        continue

                logger.info(f"Total Pages: {len(pages)}")

            elif (
                filepath.endswith(".png")
                or filepath.endswith(".jpeg")
                or filepath.endswith(".jpg")
            ):
                # Convert the image to base64
                with open(filepath, "rb") as f:
                    image_base64 = base64.b64encode(f.read()).decode("utf-8")

                pages = {0: image_base64}

            # make parallel requests to VLM for all pages
            prompt = self.prompt

            def break_chunks(data, size=30):
                it = iter(data)
                for i in range(0, len(data), size):
                    yield {k: data[k] for k in islice(it, size)}

            llm = model_gateway.get_llm_from_model_config(self.model_configuration)
            for page_items in break_chunks(pages):
                tasks = [
                    self.call_vlm_agent(
                        llm=llm,
                        base64_image=image_b64,
                        page_number=page_number,
                        prompt=prompt,
                    )
                    for page_number, image_b64 in page_items.items()
                ]
                responses = await asyncio.gather(*tasks)

                logger.info(f"Total Responses: {len(responses)}")

                if responses is not None:
                    for response in responses:
                        if response is not None:
                            if "error" in response:
                                logger.error(f"Error in page: {response['error']}")
                                continue
                            else:
                                pg_no, page_content = response["response"]
                                if contains_text(page_content):
                                    logger.debug(f"Processed page: {pg_no}")
                                    final_texts.append(
                                        Document(
                                            page_content="File Name: "
                                            + file_name
                                            + "\n\n"
                                            + page_content,
                                            metadata={
                                                "image_b64": pages[pg_no],
                                                "page_number": pg_no,
                                                "source": file_name,
                                            },
                                        )
                                    )
                else:
                    logger.debug("No response from VLM...")
                await asyncio.sleep(5)
            return final_texts
        except Exception as e:
            logger.exception(f"Final Exception: {e}")
            raise e<|MERGE_RESOLUTION|>--- conflicted
+++ resolved
@@ -67,15 +67,8 @@
         """
 
         # Multi-modal parser needs to be configured with the openai compatible client url and vision model
-<<<<<<< HEAD
-        if "model_configuration" in additional_config:
-            self.model_configuration = ModelConfig.model_validate(
-                additional_config["model_configuration"]
-            )
-=======
         if model_configuration:
             self.model_configuration = ModelConfig.model_validate(model_configuration)
->>>>>>> 20bffec1
             logger.info(f"Using custom vision model..., {self.model_configuration}")
         else:
             # Truefoundry specific model configuration
