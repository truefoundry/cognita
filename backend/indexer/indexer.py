--- conflicted
+++ resolved
@@ -219,11 +219,7 @@
 
     """
     embeddings = model_gateway.get_embedder_from_model_config(
-<<<<<<< HEAD
-        model_name=inputs.embedder_config.embedding_model_config.name
-=======
         model_name=inputs.embedder_config.name
->>>>>>> 20bffec1
     )
     documents_to_be_upserted = []
     logger.info(
