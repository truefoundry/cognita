--- conflicted
+++ resolved
@@ -21,11 +21,7 @@
     TFY_HOST: str = ""
     TFY_API_KEY: str = ""
     JOB_FQN: str = ""
-<<<<<<< HEAD
-
-=======
     JOB_COMPONENT_NAME: str = ""
->>>>>>> 898af282
     LOG_LEVEL: str = "info"
     TFY_SERVICE_ROOT_PATH: str = ""
     UNSTRUCTURED_IO_URL: str = ""
