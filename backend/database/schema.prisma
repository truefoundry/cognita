datasource db {
    provider = "postgresql"
    url      = env("DATABASE_URL")
}

generator client {
    provider             = "prisma-client-py"
    recursive_type_depth = 5
}

model DataSource {
    id       Int    @id @default(autoincrement())
    type     String
    uri      String @unique
    metadata Json?
    fqn      String @unique

    @@map("data_sources")
}

model Collection {
    id                      Int     @id @default(autoincrement())
    name                    String  @unique
    description             String?
    embedder_config         Json
    // Collection can have multiple data sources
<<<<<<< HEAD
    // TODO (chiragjn): Why does this have to be Nullable? Default to {}
    associated_data_sources Json?
=======
    associated_data_sources Json    @default("{}")
>>>>>>> 20bffec1

    @@map("collections")
}

model IngestionRuns {
    id                     Int     @id @default(autoincrement())
    name                   String  @unique
    collection_name        String
    data_source_fqn        String
    parser_config          Json
    data_ingestion_mode    String
    status                 String
    raise_error_on_failure Boolean
    errors                 Json?

    @@map("ingestion_runs")
}

model RagApps {
    id     Int    @id @default(autoincrement())
    name   String @unique
    config Json

    @@map("rag_apps")
}

enum Role {
    USER
    ADMIN
}

// From project root:
// Validate: prisma validate --schema ./backend/database/schema.prisma

// Generate Client: prisma generate --schema ./backend/database/schema.prisma

// Push: prisma db push --schema ./backend/database/schema.prisma
// The db push command also generates the client for you. If you want to generate the client without modifying your database, use the generate command.

// It should be noted that whenever you make changes to your schema.prisma file you will have to re-generate the client,
// you can do this automatically by running `prisma generate --schema ./backend/database/schema.prisma --watch`

// Whenever you make changes to your model, migrate your database and re-generate your prisma code:
// # apply migrations
// prisma migrate dev --name "add comment model"
// # generate
// prisma generate<|MERGE_RESOLUTION|>--- conflicted
+++ resolved
@@ -24,12 +24,7 @@
     description             String?
     embedder_config         Json
     // Collection can have multiple data sources
-<<<<<<< HEAD
-    // TODO (chiragjn): Why does this have to be Nullable? Default to {}
-    associated_data_sources Json?
-=======
     associated_data_sources Json    @default("{}")
->>>>>>> 20bffec1
 
     @@map("collections")
 }
