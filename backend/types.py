import enum
import uuid
from enum import Enum
from typing import Any, Dict, List, Literal, Optional
from pydantic import StringConstraints, ConfigDict, BaseModel, Field, model_validator

from backend.constants import FQN_SEPARATOR
from typing_extensions import Annotated


class DataIngestionMode(str, Enum):
    """
    Data Ingestion Modes
    """

    NONE = "NONE"
    INCREMENTAL = "INCREMENTAL"
    FULL = "FULL"


class DataPoint(BaseModel):
    """
    Data point describes a single data point in the data source
    Properties:
        data_source_fqn (str): Fully qualified name of the data source
        data_point_fqn (str): Fully qualified name for the data point with respect to the data source
        data_point_uri (str): URI for the data point for given data source. It could be url, file path or any other identifier
        data_point_hash (str): Hash of the data point for the given data source that is guaranteed to be updated for any update in data point at source
        metadata (Optional[Dict[str, str]]): Additional metadata for the data point
    """

    data_source_fqn: str = Field(
        title="Fully qualified name of the data source",
    )

    data_point_uri: str = Field(
        title="URI for the data point for given data source. It could be url, file path or any other identifier",
    )

    data_point_hash: str = Field(
        title="Hash of the data point for the given data source that is guaranteed to be updated for any update in data point at source",
    )

    metadata: Optional[Dict[str, str]] = Field(
        None, title="Additional metadata for the data point",
    )

    @property
    def data_point_fqn(self) -> str:
        return f"{FQN_SEPARATOR}".join([self.data_source_fqn, self.data_point_uri])


class DataPointVector(BaseModel):
    """
    Data point vector describes a single data point in the vector store
    Additional Properties:
        data_point_vector_id (str): Unique identifier for the data point with respect to the vector store
        data_point_fqn (str): Unique identifier for the data point with respect to the data source
        data_point_hash (str): Hash of the data point for the given data source that is guaranteed to be updated for any update in data point at source
    """

    data_point_vector_id: str = Field(
        title="Unique identifier for the data point with respect to the vector store",
    )
    data_point_fqn: str = Field(
        title="Unique identifier for the data point with respect to the data source",
    )
    data_point_hash: str = Field(
        title="Hash of the data point for the given data source that is guaranteed to be updated for any update in data point at source",
    )


class LoadedDataPoint(DataPoint):
    """
    Loaded data point describes a single data point in the data source after loading it as local file
    Additional Properties:
        local_filepath (str): Local file path of the data point
        file_extension (str): File extension of the data point
    Parent: DataPoint
    """

    local_filepath: str = Field(
        title="Local file path of the loaded data point",
    )
    file_extension: Optional[str] = Field(
        None, title="File extension of the loaded data point",
    )
    local_metadata_file_path: Optional[str] = Field(
        None, title="Local file path of the metadata file",
    )


class ModelType(str, Enum):
    """
    Model types available in LLM gateway
    """

    chat = "chat"
    embedding = "embedding"


class ModelConfig(BaseModel):
    name: str
    type: Optional[ModelType]
    parameters: Optional[Dict[str, Any]] = None

    def to_dict(self) -> Dict[str, Any]:
        return {
            "name": self.name,
            "type": self.type,
            "parameters": self.parameters,
        }


class ModelProviderConfig(BaseModel):
    provider_name: str
    api_format: str
    llm_model_ids: List[str]
    embedding_model_ids: List[str]
    api_key_env_var: str
    base_url: Optional[str] = None


class EmbedderConfig(BaseModel):
    """
    Embedder configuration
    """

    model_config: ModelConfig
    config: Optional[Dict[str, Any]] = Field(
        title="Configuration for the embedder", default={}
    )


class ParserConfig(BaseModel):
    """
    Parser configuration
    """

    chunk_size: int = Field(title="Chunk Size for data parsing", ge=1, default=1000)

    chunk_overlap: int = Field(title="Chunk Overlap for indexing", ge=0, default=20)

    parser_map: Dict[str, str] = Field(
        title="Mapping of file extensions to parsers",
        default={
            ".md": "MarkdownParser",
            ".pdf": "PdfParserFast",
        },
    )

    additional_config: Optional[Dict[str, Any]] = Field(
        title="Additional optional configuration for the parser",
        default={"key": "value"},
    )


class VectorDBConfig(BaseModel):
    """
    Vector db configuration
    """

    provider: str
    local: bool = False
    url: Optional[str] = None
    api_key: Optional[str] = None
    config: Optional[dict] = None


class QdrantClientConfig(BaseModel):
    """
    Qdrant extra configuration
    """
    model_config = ConfigDict(extra="allow")

    port: Optional[int] = None
    grpc_port: int = 6334
    prefix: Optional[str] = None
    prefer_grpc: bool = False
    timeout: int = 300


class MetadataStoreConfig(BaseModel):
    """
    Metadata store configuration
    """

    provider: str
    config: Optional[dict] = Field(default_factory=dict)


class RetrieverConfig(BaseModel):
    """
    Retriever configuration
    """

    search_type: Literal["mmr", "similarity"] = Field(
        default="similarity",
        title="""Defines the type of search that the Retriever should perform. Can be "similarity" (default), "mmr", or "similarity_score_threshold".""",
    )
    k: int = Field(
        default=4,
        title="""Amount of documents to return (Default: 4)""",
    )
    fetch_k: int = Field(
        default=20,
        title="""Amount of documents to pass to MMR algorithm (Default: 20)""",
    )
    filter: Optional[dict] = Field(
        default=None,
        title="""Filter by document metadata""",
    )

    @property
    def get_search_type(self) -> str:
        # Check at langchain.schema.vectorstore.VectorStore.as_retriever
        return self.search_type

    @property
    def get_search_kwargs(self) -> dict:
        # Check at langchain.schema.vectorstore.VectorStore.as_retriever
        match self.search_type:
            case "similarity":
                return {"k": self.k, "filter": self.filter}
            case "mmr":
                return {"k": self.k, "fetch_k": self.fetch_k, "filter": self.filter}


class DataIngestionRunStatus(str, enum.Enum):
    """
    Defined run status for data ingestion job run into vector db
    """

    INITIALIZED = "INITIALIZED"
    FETCHING_EXISTING_VECTORS = "FETCHING_EXISTING_VECTORS"
    FETCHING_EXISTING_VECTORS_FAILED = "FETCHING_EXISTING_VECTORS_FAILED"
    DATA_INGESTION_STARTED = "DATA_INGESTION_STARTED"
    DATA_INGESTION_COMPLETED = "DATA_INGESTION_COMPLETED"
    DATA_INGESTION_FAILED = "DATA_INGESTION_FAILED"
    DATA_CLEANUP_STARTED = "DATA_CLEANUP_STARTED"
    DATA_CLEANUP_FAILED = "DATA_CLEANUP_FAILED"
    COMPLETED = "COMPLETED"
    ERROR = "ERROR"


class BaseDataIngestionRun(BaseModel):
    """
    Base data ingestion run configuration
    """

    collection_name: str = Field(
        title="Name of the collection",
    )

    data_source_fqn: str = Field(
        title="Fully qualified name of the data source",
    )

    parser_config: ParserConfig = Field(
        title="Parser configuration for the data transformation", default_factory=dict
    )

    data_ingestion_mode: DataIngestionMode = Field(
        default=DataIngestionMode.INCREMENTAL,
        title="Data ingestion mode for the data ingestion",
    )

    raise_error_on_failure: Optional[bool] = Field(
        title="Flag to configure weather to raise error on failure or not. Default is True",
        default=True,
    )


class CreateDataIngestionRun(BaseDataIngestionRun):
    pass


class DataIngestionRun(BaseDataIngestionRun):
    name: str = Field(
        title="Name of the data ingestion run",
    )
    status: Optional[DataIngestionRunStatus] = Field(
        None, title="Status of the data ingestion run",
    )


class BaseDataSource(BaseModel):
    """
    Data source configuration
    """

    type: str = Field(
        title="Type of the data source",
    )
    uri: str = Field(
        title="A unique identifier for the data source",
    )
    metadata: Optional[Dict[str, Any]] = Field(
        None, title="Additional config for your data source"
    )

    @property
    def fqn(self):
        return f"{FQN_SEPARATOR}".join([self.type, self.uri])

    @model_validator(mode="before")
    @classmethod
    def validate_fqn(cls, values: Dict) -> Dict:
        values["fqn"] = f"{FQN_SEPARATOR}".join([values["type"], values["uri"]])
        return values


class CreateDataSource(BaseDataSource):
    pass


class DataSource(BaseDataSource):
    pass


class AssociatedDataSources(BaseModel):
    """
    Associated data source configuration
    """

    data_source_fqn: str = Field(
        title="Fully qualified name of the data source",
    )
    parser_config: ParserConfig = Field(
        title="Parser configuration for the data transformation", default_factory=dict
    )
    data_source: Optional[DataSource] = Field(
        None, title="Data source associated with the collection"
    )


class IngestDataToCollectionDto(BaseModel):
    """
    Configuration to ingest data to collection
    """

    collection_name: str = Field(
        title="Name of the collection",
    )

    data_source_fqn: Optional[str] = Field(
        None, title="Fully qualified name of the data source",
    )

    data_ingestion_mode: DataIngestionMode = Field(
        default=DataIngestionMode.INCREMENTAL,
        title="Data ingestion mode for the data ingestion",
    )

    raise_error_on_failure: Optional[bool] = Field(
        title="Flag to configure weather to raise error on failure or not. Default is True",
        default=True,
    )

    run_as_job: bool = Field(
        title="Flag to configure weather to run the ingestion as a job or not. Default is False",
        default=False,
    )

    batch_size: int = Field(
        title="Batch size for data ingestion",
        default=100,
    )


class AssociateDataSourceWithCollection(BaseModel):
    """
    Configuration to associate data source to collection
    """

    data_source_fqn: str = Field(
        title="Fully qualified name of the data source",
    )
    parser_config: ParserConfig = Field(
        title="Parser configuration for the data transformation", default_factory=dict
    )


class AssociateDataSourceWithCollectionDto(AssociateDataSourceWithCollection):
    """
    Configuration to associate data source to collection
    """

    collection_name: str = Field(
        title="Name of the collection",
    )
    data_source_fqn: str = Field(
        title="Fully qualified name of the data source",
    )
    parser_config: ParserConfig = Field(
        title="Parser configuration for the data transformation", default_factory=dict
    )


class UnassociateDataSourceWithCollectionDto(BaseModel):
    """
    Configuration to unassociate data source to collection
    """

    collection_name: str = Field(
        title="Name of the collection",
    )
    data_source_fqn: str = Field(
        title="Fully qualified name of the data source",
    )


class BaseCollection(BaseModel):
    """
    Base collection configuration
    """

<<<<<<< HEAD
    name: Annotated[str, StringConstraints(pattern=r"^[a-z][a-z0-9]*$")] = Field(  # type: ignore
=======
    name: constr(regex=r"^[a-z][a-z0-9-]*$") = Field(  # type: ignore
>>>>>>> 427bab52
        title="a unique name to your collection",
        description="Should only contain lowercase alphanumeric character and hypen, should start with alphabet",
    )
    description: Optional[str] = Field(
        None, title="a description for your collection",
    )
    embedder_config: EmbedderConfig = Field(
        title="Embedder configuration", default_factory=dict
    )


class CreateCollection(BaseCollection):
    pass


class Collection(BaseCollection):
    associated_data_sources: Dict[str, AssociatedDataSources] = Field(
        title="Data sources associated with the collection", default_factory=dict
    )


class CreateCollectionDto(CreateCollection):
    associated_data_sources: Optional[List[AssociateDataSourceWithCollection]] = Field(
        None, title="Data sources associated with the collection"
    )


class UploadToDataDirectoryDto(BaseModel):
    filepaths: List[str]
    # allow only small case alphanumeric and hyphen, should contain at least one alphabet and begin with alphabet
    upload_name: str = Field(
        title="Name of the upload",
        pattern=r"^[a-z][a-z0-9-]*$",
        default=str(uuid.uuid4()),
    )


class ListDataIngestionRunsDto(BaseModel):
    collection_name: str = Field(
        title="Name of the collection",
    )
    data_source_fqn: Optional[str] = Field(
        title="Fully qualified name of the data source", default=None
    )<|MERGE_RESOLUTION|>--- conflicted
+++ resolved
@@ -2,10 +2,11 @@
 import uuid
 from enum import Enum
 from typing import Any, Dict, List, Literal, Optional
-from pydantic import StringConstraints, ConfigDict, BaseModel, Field, model_validator
+
+from pydantic import BaseModel, ConfigDict, Field, StringConstraints, model_validator
+from typing_extensions import Annotated
 
 from backend.constants import FQN_SEPARATOR
-from typing_extensions import Annotated
 
 
 class DataIngestionMode(str, Enum):
@@ -42,7 +43,8 @@
     )
 
     metadata: Optional[Dict[str, str]] = Field(
-        None, title="Additional metadata for the data point",
+        None,
+        title="Additional metadata for the data point",
     )
 
     @property
@@ -83,10 +85,12 @@
         title="Local file path of the loaded data point",
     )
     file_extension: Optional[str] = Field(
-        None, title="File extension of the loaded data point",
+        None,
+        title="File extension of the loaded data point",
     )
     local_metadata_file_path: Optional[str] = Field(
-        None, title="Local file path of the metadata file",
+        None,
+        title="Local file path of the metadata file",
     )
 
 
@@ -103,13 +107,6 @@
     name: str
     type: Optional[ModelType]
     parameters: Optional[Dict[str, Any]] = None
-
-    def to_dict(self) -> Dict[str, Any]:
-        return {
-            "name": self.name,
-            "type": self.type,
-            "parameters": self.parameters,
-        }
 
 
 class ModelProviderConfig(BaseModel):
@@ -128,7 +125,7 @@
 
     model_config: ModelConfig
     config: Optional[Dict[str, Any]] = Field(
-        title="Configuration for the embedder", default={}
+        title="Configuration for the embedder", default_factory=dict
     )
 
 
@@ -138,9 +135,7 @@
     """
 
     chunk_size: int = Field(title="Chunk Size for data parsing", ge=1, default=1000)
-
     chunk_overlap: int = Field(title="Chunk Overlap for indexing", ge=0, default=20)
-
     parser_map: Dict[str, str] = Field(
         title="Mapping of file extensions to parsers",
         default={
@@ -148,10 +143,9 @@
             ".pdf": "PdfParserFast",
         },
     )
-
     additional_config: Optional[Dict[str, Any]] = Field(
         title="Additional optional configuration for the parser",
-        default={"key": "value"},
+        default_factory=dict,
     )
 
 
@@ -171,6 +165,7 @@
     """
     Qdrant extra configuration
     """
+
     model_config = ConfigDict(extra="allow")
 
     port: Optional[int] = None
@@ -280,7 +275,8 @@
         title="Name of the data ingestion run",
     )
     status: Optional[DataIngestionRunStatus] = Field(
-        None, title="Status of the data ingestion run",
+        None,
+        title="Status of the data ingestion run",
     )
 
 
@@ -344,7 +340,8 @@
     )
 
     data_source_fqn: Optional[str] = Field(
-        None, title="Fully qualified name of the data source",
+        None,
+        title="Fully qualified name of the data source",
     )
 
     data_ingestion_mode: DataIngestionMode = Field(
@@ -415,16 +412,13 @@
     Base collection configuration
     """
 
-<<<<<<< HEAD
-    name: Annotated[str, StringConstraints(pattern=r"^[a-z][a-z0-9]*$")] = Field(  # type: ignore
-=======
-    name: constr(regex=r"^[a-z][a-z0-9-]*$") = Field(  # type: ignore
->>>>>>> 427bab52
+    name: Annotated[str, StringConstraints(pattern=r"^[a-z][a-z0-9-]*$")] = Field(  # type: ignore
         title="a unique name to your collection",
         description="Should only contain lowercase alphanumeric character and hypen, should start with alphabet",
     )
     description: Optional[str] = Field(
-        None, title="a description for your collection",
+        None,
+        title="a description for your collection",
     )
     embedder_config: EmbedderConfig = Field(
         title="Embedder configuration", default_factory=dict
