--- conflicted
+++ resolved
@@ -1,5 +1,4 @@
 import enum
-import json
 import uuid
 from enum import Enum
 from typing import Any, Literal, Optional
@@ -114,19 +113,12 @@
 class ModelProviderConfig(BaseModel):
     provider_name: str
     api_format: str
-<<<<<<< HEAD
     base_url: Optional[str] = None
     api_key_env_var: str
+    default_headers: dict[str, str] = Field(default_factory=dict)
     llm_model_ids: list[str] = Field(default_factory=list)
     embedding_model_ids: list[str] = Field(default_factory=list)
-=======
-    llm_model_ids: List[str] = Field(default_factory=list)
-    embedding_model_ids: List[str] = Field(default_factory=list)
-    reranking_model_ids: List[str] = Field(default_factory=list)
-    api_key_env_var: str
-    base_url: Optional[str] = None
-    default_headers: Dict[str, str] = Field(default_factory=dict)
->>>>>>> 72d8e9d9
+    reranking_model_ids: list[str] = Field(default_factory=list)
 
 
 class EmbedderConfig(BaseModel):
@@ -147,13 +139,8 @@
     """
 
     chunk_size: int = Field(title="Chunk Size for data parsing", ge=1, default=1000)
-<<<<<<< HEAD
     chunk_overlap: int = Field(title="Chunk Overlap for indexing", ge=0, default=20)
     parser_map: dict[str, str] = Field(
-=======
-
-    parser_map: Dict[str, str] = Field(
->>>>>>> 72d8e9d9
         title="Mapping of file extensions to parsers",
         default_factory=dict,
     )
@@ -474,7 +461,7 @@
         title="Name of the rag app",
         regex=r"^[a-z][a-z0-9-]*$",  # allow only small case alphanumeric and hyphen, should contain at least one alphabet and begin with alphabet
     )
-    config: Dict[str, Any] = Field(
+    config: dict[str, Any] = Field(
         title="Configuration for the rag app",
     )
 
